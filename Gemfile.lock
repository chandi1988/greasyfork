GIT
  remote: https://github.com/JasonBarnabe/coderay.git
  revision: 782d1899fa4409b78fd8261e467728ccb215b9f9
  branch: js-ident-unicode
  specs:
    coderay (1.1.1.rc1)

GIT
<<<<<<< HEAD
=======
  remote: https://github.com/pat/ts-delayed-delta
  revision: 0aef2195f3acc1da048f18bc0191c90538565705
  ref: 0aef2195f3acc1da048f18bc0191c90538565705
  specs:
    ts-delayed-delta (2.0.2)
      activerecord (>= 2.0)
      delayed_job
      thinking-sphinx (>= 1.5.0)

GIT
  remote: https://github.com/tigrish/devise-i18n
  revision: fa9546a693278940d734679b5ca2732d5586f256
  specs:
    devise-i18n (1.1.0)

GIT
>>>>>>> 82047935
  remote: https://github.com/tmaesaka/transifex-ruby.git
  revision: a5994ab559c90f4e419eeff287a5beac0e5fa81f
  specs:
    transifex-ruby (0.0.4)
      faraday (~> 0.8.0)
      faraday_middleware (~> 0.9.0)
      hashie (~> 1.2.0)

GEM
  remote: https://rubygems.org/
  specs:
    actioncable (5.0.0.1)
      actionpack (= 5.0.0.1)
      nio4r (~> 1.2)
      websocket-driver (~> 0.6.1)
    actionmailer (5.0.0.1)
      actionpack (= 5.0.0.1)
      actionview (= 5.0.0.1)
      activejob (= 5.0.0.1)
      mail (~> 2.5, >= 2.5.4)
      rails-dom-testing (~> 2.0)
    actionpack (5.0.0.1)
      actionview (= 5.0.0.1)
      activesupport (= 5.0.0.1)
      rack (~> 2.0)
      rack-test (~> 0.6.3)
      rails-dom-testing (~> 2.0)
      rails-html-sanitizer (~> 1.0, >= 1.0.2)
    actionview (5.0.0.1)
      activesupport (= 5.0.0.1)
      builder (~> 3.1)
      erubis (~> 2.7.0)
      rails-dom-testing (~> 2.0)
      rails-html-sanitizer (~> 1.0, >= 1.0.2)
    activejob (5.0.0.1)
      activesupport (= 5.0.0.1)
      globalid (>= 0.3.6)
    activemodel (5.0.0.1)
      activesupport (= 5.0.0.1)
    activerecord (5.0.0.1)
      activemodel (= 5.0.0.1)
      activesupport (= 5.0.0.1)
      arel (~> 7.0)
    activesupport (5.0.0.1)
      concurrent-ruby (~> 1.0, >= 1.0.2)
      i18n (~> 0.7)
      minitest (~> 5.1)
      tzinfo (~> 1.1)
    arel (7.1.4)
    bcrypt (3.1.11)
    builder (3.2.2)
    bullet (5.4.2)
      activesupport (>= 3.0.0)
      uniform_notifier (~> 1.10.0)
    byebug (9.0.6)
    climate_control (0.0.3)
      activesupport (>= 3.0)
    cocaine (0.5.8)
      climate_control (>= 0.0.3, < 1.0)
<<<<<<< HEAD
    coffee-rails (4.0.1)
      coffee-script (>= 2.2.0)
      railties (>= 4.0.0, < 5.0)
    coffee-script (2.4.1)
      coffee-script-source
      execjs
    coffee-script-source (1.10.0)
    crass (1.0.2)
    daemons (1.2.3)
=======
    concurrent-ruby (1.0.2)
    crass (1.0.2)
    daemons (1.2.4)
>>>>>>> 82047935
    dalli (2.7.6)
    delayed_job (4.1.2)
      activesupport (>= 3.0, < 5.1)
    delayed_job_active_record (4.1.1)
      activerecord (>= 3.0, < 5.1)
      delayed_job (>= 3.0, < 5)
    detect_language (1.0.7)
    devise (4.2.0)
      bcrypt (~> 3.0)
      orm_adapter (~> 0.1)
      railties (>= 4.1.0, < 5.1)
      responders
      warden (~> 1.2.3)
<<<<<<< HEAD
    devise-i18n (1.1.1)
    diffy (3.0.7)
=======
    diffy (3.1.0)
>>>>>>> 82047935
    erubis (2.7.0)
    execjs (2.7.0)
    fancybox2-rails (0.2.7)
      railties (>= 3.1.0)
    faraday (0.8.11)
      multipart-post (~> 1.2.0)
    faraday_middleware (0.9.2)
      faraday (>= 0.7.4, < 0.10)
    globalid (0.3.7)
      activesupport (>= 4.1.0)
    hashie (1.2.0)
    i18n (0.7.0)
    ignorable (0.3.0)
      activerecord (>= 3)
    innertube (1.1.0)
    it (0.8.0)
      actionpack (>= 3.0.0)
    joiner (0.3.4)
      activerecord (>= 4.1.0)
    jquery-rails (4.2.1)
      rails-dom-testing (>= 1, < 3)
      railties (>= 4.2.0)
      thor (>= 0.14, < 2.0)
    jwt (1.5.6)
    levenshtein (0.2.2)
    libv8 (3.16.14.15)
    loofah (2.0.3)
      nokogiri (>= 1.5.9)
    mail (2.6.4)
      mime-types (>= 1.16, < 4)
    method_source (0.8.2)
    middleware (0.1.0)
    mime-types (3.1)
      mime-types-data (~> 3.2015)
<<<<<<< HEAD
    mime-types-data (3.2016.0221)
    mimemagic (0.3.0)
    mini_portile2 (2.1.0)
    minitest (5.8.4)
    multi_json (1.12.0)
    multi_xml (0.5.5)
    multipart-post (1.2.0)
    mysql2 (0.4.4)
    newrelic_rpm (3.15.2.317)
=======
    mime-types-data (3.2016.0521)
    mimemagic (0.3.2)
    mini_portile2 (2.1.0)
    minitest (5.9.1)
    multi_json (1.12.1)
    multi_xml (0.5.5)
    multipart-post (1.2.0)
    mysql2 (0.4.4)
    newrelic_rpm (3.16.3.323)
    nio4r (1.2.1)
>>>>>>> 82047935
    nokogiri (1.6.8.1)
      mini_portile2 (~> 2.1.0)
    nokogumbo (1.4.9)
      nokogiri
    oauth2 (1.2.0)
      faraday (>= 0.8, < 0.10)
      jwt (~> 1.0)
      multi_json (~> 1.3)
      multi_xml (~> 0.5)
      rack (>= 1.2, < 3)
    omniauth (1.3.1)
      hashie (>= 1.2, < 4)
      rack (>= 1.0, < 3)
    omniauth-browserid (0.0.1)
      faraday
      multi_json
      omniauth (~> 1.0)
    omniauth-github (1.1.2)
      omniauth (~> 1.0)
      omniauth-oauth2 (~> 1.1)
    omniauth-google-oauth2 (0.4.1)
      jwt (~> 1.5.2)
      multi_json (~> 1.3)
      omniauth (>= 1.1.1)
      omniauth-oauth2 (>= 1.3.1)
    omniauth-oauth2 (1.4.0)
      oauth2 (~> 1.0)
      omniauth (~> 1.2)
    orm_adapter (0.5.0)
    paperclip (5.1.0)
      activemodel (>= 4.2.0)
      activesupport (>= 4.2.0)
      cocaine (~> 0.5.5)
      mime-types
      mimemagic (~> 0.3.0)
    public_suffix (2.0.3)
    rack (2.0.1)
    rack-test (0.6.3)
      rack (>= 1.0)
    rails (5.0.0.1)
      actioncable (= 5.0.0.1)
      actionmailer (= 5.0.0.1)
      actionpack (= 5.0.0.1)
      actionview (= 5.0.0.1)
      activejob (= 5.0.0.1)
      activemodel (= 5.0.0.1)
      activerecord (= 5.0.0.1)
      activesupport (= 5.0.0.1)
      bundler (>= 1.3.0, < 2.0)
      railties (= 5.0.0.1)
      sprockets-rails (>= 2.0.0)
    rails-dom-testing (2.0.1)
      activesupport (>= 4.2.0, < 6.0)
      nokogiri (~> 1.6.0)
    rails-html-sanitizer (1.0.3)
      loofah (~> 2.0)
    rails-i18n (5.0.1)
      i18n (~> 0.7)
      railties (~> 5.0)
    railties (5.0.0.1)
      actionpack (= 5.0.0.1)
      activesupport (= 5.0.0.1)
      method_source
      rake (>= 0.8.7)
      thor (>= 0.18.1, < 2.0)
    rake (11.3.0)
    redcarpet (3.3.4)
    ref (2.0.0)
    responders (2.3.0)
      railties (>= 4.2.0, < 5.1)
<<<<<<< HEAD
    riddle (1.5.12)
    ruby-prof (0.15.9)
=======
    riddle (2.0.0)
    ruby-prof (0.16.2)
>>>>>>> 82047935
    sanitize (4.4.0)
      crass (~> 1.0.2)
      nokogiri (>= 1.4.4)
      nokogumbo (~> 1.4.1)
<<<<<<< HEAD
    sass (3.2.19)
    sass-rails (4.0.5)
      railties (>= 4.0.0, < 5.0)
      sass (~> 3.2.2)
      sprockets (~> 2.8, < 3.0)
      sprockets-rails (~> 2.0)
    sdoc (0.4.1)
      json (~> 1.7, >= 1.7.7)
      rdoc (~> 4.0)
    sprockets (2.12.4)
      hike (~> 1.2)
      multi_json (~> 1.0)
      rack (~> 1.0)
      tilt (~> 1.1, != 1.3.0)
    sprockets-rails (2.3.3)
      actionpack (>= 3.0)
      activesupport (>= 3.0)
      sprockets (>= 2.8, < 4.0)
    sqlite3 (1.3.11)
    strip_attributes (1.7.1)
      activemodel (>= 3.0, < 5.0)
=======
    sprockets (3.7.0)
      concurrent-ruby (~> 1.0)
      rack (> 1, < 3)
    sprockets-rails (3.2.0)
      actionpack (>= 4.0)
      activesupport (>= 4.0)
      sprockets (>= 3.0.0)
    strip_attributes (1.8.0)
      activemodel (>= 3.0, < 6.0)
>>>>>>> 82047935
    therubyracer (0.12.2)
      libv8 (~> 3.16.14.0)
      ref
    thinking-sphinx (3.2.0)
      activerecord (>= 3.1.0)
      builder (>= 2.1.2)
      innertube (>= 1.0.2)
      joiner (>= 0.2.0)
      middleware (>= 0.1.0)
      riddle (>= 1.5.11)
    thor (0.19.1)
    thread_safe (0.3.5)
    tzinfo (1.2.2)
      thread_safe (~> 0.1)
    uglifier (3.0.2)
      execjs (>= 0.3.0, < 3)
    uniform_notifier (1.10.0)
    warden (1.2.6)
      rack (>= 1.0)
    websocket-driver (0.6.4)
      websocket-extensions (>= 0.1.0)
    websocket-extensions (0.1.2)
    will-paginate-i18n (0.1.15)
    will_paginate (3.1.3)
    yui-compressor (0.12.0)

PLATFORMS
  ruby

DEPENDENCIES
  bullet
  byebug
  coderay!
  daemons
  dalli
  delayed_job
  delayed_job_active_record
  detect_language
<<<<<<< HEAD
  devise (~> 3.5.0)
  devise-i18n (>= 1.1.1)
  diffy (~> 3.0.5)
  fancybox2-rails (~> 0.2.8)
  i18n (>= 0.6.11)
=======
  devise
  devise-i18n!
  diffy
  fancybox2-rails
>>>>>>> 82047935
  ignorable
  it
  jquery-rails
  levenshtein
  mysql2
  newrelic_rpm
  omniauth
  omniauth-browserid
  omniauth-github
  omniauth-google-oauth2 (>= 0.4.1)
  paperclip
  public_suffix
  rails (~> 5.0.0)
  rails-i18n
  redcarpet
  ruby-prof
  sanitize
<<<<<<< HEAD
  sass-rails (~> 4.0.0)
  sdoc
  sqlite3
=======
>>>>>>> 82047935
  strip_attributes
  therubyracer
  thinking-sphinx
  transifex-ruby!
  ts-delayed-delta!
  uglifier
  will-paginate-i18n
  will_paginate
  yui-compressor

RUBY VERSION
   ruby 2.3.1p112

BUNDLED WITH
<<<<<<< HEAD
   1.13.5
=======
   1.12.5
>>>>>>> 82047935
<|MERGE_RESOLUTION|>--- conflicted
+++ resolved
@@ -6,8 +6,6 @@
     coderay (1.1.1.rc1)
 
 GIT
-<<<<<<< HEAD
-=======
   remote: https://github.com/pat/ts-delayed-delta
   revision: 0aef2195f3acc1da048f18bc0191c90538565705
   ref: 0aef2195f3acc1da048f18bc0191c90538565705
@@ -18,13 +16,6 @@
       thinking-sphinx (>= 1.5.0)
 
 GIT
-  remote: https://github.com/tigrish/devise-i18n
-  revision: fa9546a693278940d734679b5ca2732d5586f256
-  specs:
-    devise-i18n (1.1.0)
-
-GIT
->>>>>>> 82047935
   remote: https://github.com/tmaesaka/transifex-ruby.git
   revision: a5994ab559c90f4e419eeff287a5beac0e5fa81f
   specs:
@@ -84,21 +75,9 @@
       activesupport (>= 3.0)
     cocaine (0.5.8)
       climate_control (>= 0.0.3, < 1.0)
-<<<<<<< HEAD
-    coffee-rails (4.0.1)
-      coffee-script (>= 2.2.0)
-      railties (>= 4.0.0, < 5.0)
-    coffee-script (2.4.1)
-      coffee-script-source
-      execjs
-    coffee-script-source (1.10.0)
-    crass (1.0.2)
-    daemons (1.2.3)
-=======
     concurrent-ruby (1.0.2)
     crass (1.0.2)
     daemons (1.2.4)
->>>>>>> 82047935
     dalli (2.7.6)
     delayed_job (4.1.2)
       activesupport (>= 3.0, < 5.1)
@@ -112,12 +91,8 @@
       railties (>= 4.1.0, < 5.1)
       responders
       warden (~> 1.2.3)
-<<<<<<< HEAD
     devise-i18n (1.1.1)
-    diffy (3.0.7)
-=======
     diffy (3.1.0)
->>>>>>> 82047935
     erubis (2.7.0)
     execjs (2.7.0)
     fancybox2-rails (0.2.7)
@@ -152,17 +127,6 @@
     middleware (0.1.0)
     mime-types (3.1)
       mime-types-data (~> 3.2015)
-<<<<<<< HEAD
-    mime-types-data (3.2016.0221)
-    mimemagic (0.3.0)
-    mini_portile2 (2.1.0)
-    minitest (5.8.4)
-    multi_json (1.12.0)
-    multi_xml (0.5.5)
-    multipart-post (1.2.0)
-    mysql2 (0.4.4)
-    newrelic_rpm (3.15.2.317)
-=======
     mime-types-data (3.2016.0521)
     mimemagic (0.3.2)
     mini_portile2 (2.1.0)
@@ -170,10 +134,9 @@
     multi_json (1.12.1)
     multi_xml (0.5.5)
     multipart-post (1.2.0)
-    mysql2 (0.4.4)
-    newrelic_rpm (3.16.3.323)
+    mysql2 (0.4.5)
+    newrelic_rpm (3.17.0.325)
     nio4r (1.2.1)
->>>>>>> 82047935
     nokogiri (1.6.8.1)
       mini_portile2 (~> 2.1.0)
     nokogumbo (1.4.9)
@@ -244,40 +207,12 @@
     ref (2.0.0)
     responders (2.3.0)
       railties (>= 4.2.0, < 5.1)
-<<<<<<< HEAD
-    riddle (1.5.12)
-    ruby-prof (0.15.9)
-=======
     riddle (2.0.0)
     ruby-prof (0.16.2)
->>>>>>> 82047935
     sanitize (4.4.0)
       crass (~> 1.0.2)
       nokogiri (>= 1.4.4)
       nokogumbo (~> 1.4.1)
-<<<<<<< HEAD
-    sass (3.2.19)
-    sass-rails (4.0.5)
-      railties (>= 4.0.0, < 5.0)
-      sass (~> 3.2.2)
-      sprockets (~> 2.8, < 3.0)
-      sprockets-rails (~> 2.0)
-    sdoc (0.4.1)
-      json (~> 1.7, >= 1.7.7)
-      rdoc (~> 4.0)
-    sprockets (2.12.4)
-      hike (~> 1.2)
-      multi_json (~> 1.0)
-      rack (~> 1.0)
-      tilt (~> 1.1, != 1.3.0)
-    sprockets-rails (2.3.3)
-      actionpack (>= 3.0)
-      activesupport (>= 3.0)
-      sprockets (>= 2.8, < 4.0)
-    sqlite3 (1.3.11)
-    strip_attributes (1.7.1)
-      activemodel (>= 3.0, < 5.0)
-=======
     sprockets (3.7.0)
       concurrent-ruby (~> 1.0)
       rack (> 1, < 3)
@@ -287,7 +222,6 @@
       sprockets (>= 3.0.0)
     strip_attributes (1.8.0)
       activemodel (>= 3.0, < 6.0)
->>>>>>> 82047935
     therubyracer (0.12.2)
       libv8 (~> 3.16.14.0)
       ref
@@ -302,7 +236,7 @@
     thread_safe (0.3.5)
     tzinfo (1.2.2)
       thread_safe (~> 0.1)
-    uglifier (3.0.2)
+    uglifier (3.0.3)
       execjs (>= 0.3.0, < 3)
     uniform_notifier (1.10.0)
     warden (1.2.6)
@@ -311,7 +245,7 @@
       websocket-extensions (>= 0.1.0)
     websocket-extensions (0.1.2)
     will-paginate-i18n (0.1.15)
-    will_paginate (3.1.3)
+    will_paginate (3.1.5)
     yui-compressor (0.12.0)
 
 PLATFORMS
@@ -326,18 +260,10 @@
   delayed_job
   delayed_job_active_record
   detect_language
-<<<<<<< HEAD
-  devise (~> 3.5.0)
+  devise
   devise-i18n (>= 1.1.1)
-  diffy (~> 3.0.5)
-  fancybox2-rails (~> 0.2.8)
-  i18n (>= 0.6.11)
-=======
-  devise
-  devise-i18n!
   diffy
   fancybox2-rails
->>>>>>> 82047935
   ignorable
   it
   jquery-rails
@@ -355,12 +281,6 @@
   redcarpet
   ruby-prof
   sanitize
-<<<<<<< HEAD
-  sass-rails (~> 4.0.0)
-  sdoc
-  sqlite3
-=======
->>>>>>> 82047935
   strip_attributes
   therubyracer
   thinking-sphinx
@@ -375,8 +295,4 @@
    ruby 2.3.1p112
 
 BUNDLED WITH
-<<<<<<< HEAD
-   1.13.5
-=======
-   1.12.5
->>>>>>> 82047935
+   1.13.5